--- conflicted
+++ resolved
@@ -10,11 +10,7 @@
         BootloaderState, HistoryEnabled, HistoryMode, SimpleMemory, ToTracerPointer, Vm, VmTracer,
         ZkSyncVmState,
     },
-<<<<<<< HEAD
-    zk_evm_1_5_0::aux_structures::Timestamp,
-=======
     zk_evm_latest::aux_structures::Timestamp,
->>>>>>> 1c1f1315
 };
 use once_cell::sync::Lazy;
 use zksync_contracts::{
@@ -132,7 +128,7 @@
 ) -> L1Tx {
     L1Tx {
         execute: Execute {
-            contract_address,
+            contract_address: contract_address,
             calldata: custom_calldata.unwrap_or_default(),
             value: U256::from(0),
             factory_deps,
