--- conflicted
+++ resolved
@@ -1,8 +1,4 @@
-<<<<<<< HEAD
-use multivm::utils::get_max_transactions_in_batch;
-=======
 use multivm::utils::get_bootloader_max_txs_in_batch;
->>>>>>> 24054454
 use zksync_types::ProtocolVersionId;
 
 use crate::state_keeper::seal_criteria::{
@@ -23,11 +19,7 @@
         _tx_data: &SealData,
         protocol_version: ProtocolVersionId,
     ) -> SealResolution {
-<<<<<<< HEAD
-        let max_txs_in_batch = get_max_transactions_in_batch(protocol_version.into());
-=======
         let max_txs_in_batch = get_bootloader_max_txs_in_batch(protocol_version.into());
->>>>>>> 24054454
         assert!(
             config.transaction_slots <= max_txs_in_batch,
             "Configured transaction_slots ({}) must be lower than the bootloader constant MAX_TXS_IN_BLOCK={} for protocol version {}",
