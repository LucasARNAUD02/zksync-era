use vise::{Buckets, EncodeLabelSet, EncodeLabelValue, Family, Gauge, Histogram, Metrics};

use std::time::Duration;

use multivm::interface::{VmExecutionResultAndLogs, VmMemoryMetrics};
use zksync_state::StorageViewMetrics;
use zksync_types::event::{extract_long_l2_to_l1_messages, extract_published_bytecodes};
use zksync_types::fee::TransactionExecutionMetrics;
use zksync_types::storage_writes_deduplicator::StorageWritesDeduplicator;
use zksync_utils::bytecode::bytecode_len_in_bytes;

use crate::metrics::InteractionType;

#[derive(Debug, Clone, Copy, PartialEq, Eq, Hash, EncodeLabelValue, EncodeLabelSet)]
#[metrics(label = "type", rename_all = "snake_case")]
enum SizeType {
    Inner,
    History,
}

const MEMORY_SIZE_BUCKETS: Buckets = Buckets::values(&[
    1_000.0,
    10_000.0,
    100_000.0,
    500_000.0,
    1_000_000.0,
    5_000_000.0,
    10_000_000.0,
    50_000_000.0,
    100_000_000.0,
    500_000_000.0,
    1_000_000_000.0,
]);

#[derive(Debug, Metrics)]
#[metrics(prefix = "runtime_context_memory")]
struct RuntimeContextMemoryMetrics {
    #[metrics(buckets = MEMORY_SIZE_BUCKETS)]
    event_sink_size: Family<SizeType, Histogram<usize>>,
    #[metrics(buckets = MEMORY_SIZE_BUCKETS)]
    memory_size: Family<SizeType, Histogram<usize>>,
    #[metrics(buckets = MEMORY_SIZE_BUCKETS)]
    decommitter_size: Family<SizeType, Histogram<usize>>,
    #[metrics(buckets = MEMORY_SIZE_BUCKETS)]
    storage_size: Family<SizeType, Histogram<usize>>,
    #[metrics(buckets = MEMORY_SIZE_BUCKETS)]
    storage_view_cache_size: Histogram<usize>,
    #[metrics(buckets = MEMORY_SIZE_BUCKETS)]
    full: Histogram<usize>,
}

#[vise::register]
static MEMORY_METRICS: vise::Global<RuntimeContextMemoryMetrics> = vise::Global::new();

const INTERACTION_AMOUNT_BUCKETS: Buckets = Buckets::exponential(10.0..=10_000_000.0, 10.0);

#[derive(Debug, Metrics)]
#[metrics(prefix = "runtime_context_storage_interaction")]
struct RuntimeContextStorageMetrics {
    #[metrics(buckets = INTERACTION_AMOUNT_BUCKETS)]
    amount: Family<InteractionType, Histogram<usize>>,
    #[metrics(buckets = Buckets::LATENCIES)]
    duration: Family<InteractionType, Histogram<Duration>>,
    #[metrics(buckets = Buckets::LATENCIES)]
    duration_per_unit: Family<InteractionType, Histogram<Duration>>,
    #[metrics(buckets = Buckets::ZERO_TO_ONE)]
    ratio: Histogram<f64>,
}

#[vise::register]
static STORAGE_METRICS: vise::Global<RuntimeContextStorageMetrics> = vise::Global::new();

#[derive(Debug, Clone, Copy, PartialEq, Eq, Hash, EncodeLabelValue, EncodeLabelSet)]
#[metrics(label = "stage", rename_all = "snake_case")]
pub(super) enum SandboxStage {
    VmConcurrencyLimiterAcquire,
    Initialization,
    ValidateInSandbox,
    Validation,
    Execution,
}

#[derive(Debug, Clone, Copy, PartialEq, Eq, Hash, EncodeLabelValue, EncodeLabelSet)]
#[metrics(label = "stage", rename_all = "snake_case")]
pub(in crate::api_server) enum SubmitTxStage {
    #[metrics(name = "1_validate")]
    Validate,
    #[metrics(name = "2_dry_run")]
    DryRun,
    #[metrics(name = "3_verify_execute")]
    VerifyExecute,
    #[metrics(name = "4_tx_proxy")]
    TxProxy,
    #[metrics(name = "4_db_insert")]
    DbInsert,
}

#[derive(Debug, Metrics)]
#[metrics(prefix = "api_web3")]
pub(in crate::api_server) struct SandboxMetrics {
    #[metrics(buckets = Buckets::LATENCIES)]
    pub(super) sandbox: Family<SandboxStage, Histogram<Duration>>,
    #[metrics(buckets = Buckets::linear(0.0..=2_000.0, 200.0))]
    pub(super) sandbox_execution_permits: Histogram<usize>,
    #[metrics(buckets = Buckets::LATENCIES)]
    pub submit_tx: Family<SubmitTxStage, Histogram<Duration>>,
    #[metrics(buckets = Buckets::linear(0.0..=30.0, 3.0))]
    pub estimate_gas_binary_search_iterations: Histogram<usize>,
}

#[vise::register]
pub(in crate::api_server) static SANDBOX_METRICS: vise::Global<SandboxMetrics> =
    vise::Global::new();

#[derive(Debug, Metrics)]
#[metrics(prefix = "api_execution")]
pub(super) struct ExecutionMetrics {
    pub tokens_amount: Gauge<usize>,
    pub trusted_address_slots_amount: Gauge<usize>,
    #[metrics(buckets = Buckets::LATENCIES)]
    pub get_validation_params: Histogram<Duration>,
}

#[vise::register]
pub(super) static EXECUTION_METRICS: vise::Global<ExecutionMetrics> = vise::Global::new();

pub(super) fn report_vm_memory_metrics(
    tx_id: &str,
    memory_metrics: &VmMemoryMetrics,
    vm_execution_took: Duration,
    storage_metrics: StorageViewMetrics,
) {
    MEMORY_METRICS.event_sink_size[&SizeType::Inner].observe(memory_metrics.event_sink_inner);
    MEMORY_METRICS.event_sink_size[&SizeType::History].observe(memory_metrics.event_sink_history);
    MEMORY_METRICS.memory_size[&SizeType::Inner].observe(memory_metrics.memory_inner);
    MEMORY_METRICS.memory_size[&SizeType::History].observe(memory_metrics.memory_history);
    MEMORY_METRICS.decommitter_size[&SizeType::Inner]
        .observe(memory_metrics.decommittment_processor_inner);
    MEMORY_METRICS.decommitter_size[&SizeType::History]
        .observe(memory_metrics.decommittment_processor_history);
    MEMORY_METRICS.storage_size[&SizeType::Inner].observe(memory_metrics.storage_inner);
    MEMORY_METRICS.storage_size[&SizeType::History].observe(memory_metrics.storage_history);

    MEMORY_METRICS
        .storage_view_cache_size
        .observe(storage_metrics.cache_size);
    MEMORY_METRICS
        .full
        .observe(memory_metrics.full_size() + storage_metrics.cache_size);

    let total_storage_invocations = storage_metrics.get_value_storage_invocations
        + storage_metrics.set_value_storage_invocations;
    let total_time_spent_in_storage =
        storage_metrics.time_spent_on_get_value + storage_metrics.time_spent_on_set_value;

    STORAGE_METRICS.amount[&InteractionType::Missed]
        .observe(storage_metrics.storage_invocations_missed);
    STORAGE_METRICS.amount[&InteractionType::GetValue]
        .observe(storage_metrics.get_value_storage_invocations);
    STORAGE_METRICS.amount[&InteractionType::SetValue]
        .observe(storage_metrics.set_value_storage_invocations);
    STORAGE_METRICS.amount[&InteractionType::Total].observe(total_storage_invocations);

    STORAGE_METRICS.duration[&InteractionType::Missed]
        .observe(storage_metrics.time_spent_on_storage_missed);
    STORAGE_METRICS.duration[&InteractionType::GetValue]
        .observe(storage_metrics.time_spent_on_get_value);
    STORAGE_METRICS.duration[&InteractionType::SetValue]
        .observe(storage_metrics.time_spent_on_set_value);
    STORAGE_METRICS.duration[&InteractionType::Total].observe(total_time_spent_in_storage);

    if total_storage_invocations > 0 {
        STORAGE_METRICS.duration_per_unit[&InteractionType::Total]
            .observe(total_time_spent_in_storage.div_f64(total_storage_invocations as f64));
    }
    if storage_metrics.storage_invocations_missed > 0 {
        let duration_per_unit = storage_metrics
            .time_spent_on_storage_missed
            .div_f64(storage_metrics.storage_invocations_missed as f64);
        STORAGE_METRICS.duration_per_unit[&InteractionType::Missed].observe(duration_per_unit);
    }

    STORAGE_METRICS
        .ratio
        .observe(total_time_spent_in_storage.as_secs_f64() / vm_execution_took.as_secs_f64());

    const STORAGE_INVOCATIONS_DEBUG_THRESHOLD: usize = 1_000;

    if total_storage_invocations > STORAGE_INVOCATIONS_DEBUG_THRESHOLD {
        tracing::info!(
            "Tx {tx_id} resulted in {total_storage_invocations} storage_invocations, {} new_storage_invocations, \
             {} get_value_storage_invocations, {} set_value_storage_invocations, \
             vm execution took {vm_execution_took:?}, storage interaction took {total_time_spent_in_storage:?} \
             (missed: {:?} get: {:?} set: {:?})",
            storage_metrics.storage_invocations_missed,
            storage_metrics.get_value_storage_invocations,
            storage_metrics.set_value_storage_invocations,
            storage_metrics.time_spent_on_storage_missed,
            storage_metrics.time_spent_on_get_value,
            storage_metrics.time_spent_on_set_value,
        );
    }
}

pub(super) fn collect_tx_execution_metrics(
    contracts_deployed: u16,
    result: &VmExecutionResultAndLogs,
) -> TransactionExecutionMetrics {
    let writes_metrics = StorageWritesDeduplicator::apply_on_empty_state(&result.logs.storage_logs);
    let event_topics = result
        .logs
        .events
        .iter()
        .map(|event| event.indexed_topics.len() as u16)
        .sum();
    let l2_l1_long_messages = extract_long_l2_to_l1_messages(&result.logs.events)
        .iter()
        .map(|event| event.len())
        .sum();
    let published_bytecode_bytes = extract_published_bytecodes(&result.logs.events)
        .iter()
        .map(|bytecode_hash| bytecode_len_in_bytes(*bytecode_hash))
        .sum();

    TransactionExecutionMetrics {
        initial_storage_writes: writes_metrics.initial_storage_writes,
        repeated_storage_writes: writes_metrics.repeated_storage_writes,
        gas_used: result.statistics.gas_used as usize,
        event_topics,
        published_bytecode_bytes,
        l2_l1_long_messages,
        l2_l1_logs: result.logs.total_l2_to_l1_logs_count(),
        contracts_used: result.statistics.contracts_used,
        contracts_deployed,
        vm_events: result.logs.events.len(),
        storage_logs: result.logs.storage_logs.len(),
        total_log_queries: result.statistics.total_log_queries,
        cycles_used: result.statistics.cycles_used,
        computational_gas_used: result.statistics.computational_gas_used,
<<<<<<< HEAD
        total_updated_values_size: writes_metrics.total_updated_values_size,
=======
        pubdata_published: result.statistics.pubdata_published,
>>>>>>> ba88f679
    }
}<|MERGE_RESOLUTION|>--- conflicted
+++ resolved
@@ -237,10 +237,7 @@
         total_log_queries: result.statistics.total_log_queries,
         cycles_used: result.statistics.cycles_used,
         computational_gas_used: result.statistics.computational_gas_used,
-<<<<<<< HEAD
         total_updated_values_size: writes_metrics.total_updated_values_size,
-=======
         pubdata_published: result.statistics.pubdata_published,
->>>>>>> ba88f679
     }
 }