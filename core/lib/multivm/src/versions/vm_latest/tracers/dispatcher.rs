<<<<<<< HEAD
use crate::interface::dyn_tracers::vm_1_4_1::DynTracer;
use crate::interface::tracer::{TracerExecutionStatus, VmExecutionStopReason};
use crate::vm_latest::{
    BootloaderState, HistoryMode, SimpleMemory, TracerPointer, VmTracer, ZkSyncVmState,
};
use zk_evm_1_4_1::tracing::{
=======
use zk_evm_1_4_0::tracing::{
>>>>>>> 6c5dbb8b
    AfterDecodingData, AfterExecutionData, BeforeExecutionData, VmLocalStateData,
};
use zksync_state::{StoragePtr, WriteStorage};

use crate::{
    interface::{
        dyn_tracers::vm_1_4_0::DynTracer,
        tracer::{TracerExecutionStatus, VmExecutionStopReason},
    },
    vm_latest::{
        BootloaderState, HistoryMode, SimpleMemory, TracerPointer, VmTracer, ZkSyncVmState,
    },
};

/// Tracer dispatcher is a tracer that can dispatch calls to multiple tracers.
pub struct TracerDispatcher<S: WriteStorage, H: HistoryMode> {
    tracers: Vec<TracerPointer<S, H>>,
}

impl<S: WriteStorage, H: HistoryMode> TracerDispatcher<S, H> {
    pub fn new(tracers: Vec<TracerPointer<S, H>>) -> Self {
        Self { tracers }
    }
}

impl<S: WriteStorage, H: HistoryMode> From<TracerPointer<S, H>> for TracerDispatcher<S, H> {
    fn from(value: TracerPointer<S, H>) -> Self {
        Self {
            tracers: vec![value],
        }
    }
}

impl<S: WriteStorage, H: HistoryMode> From<Vec<TracerPointer<S, H>>> for TracerDispatcher<S, H> {
    fn from(value: Vec<TracerPointer<S, H>>) -> Self {
        Self { tracers: value }
    }
}

impl<S: WriteStorage, H: HistoryMode> Default for TracerDispatcher<S, H> {
    fn default() -> Self {
        Self { tracers: vec![] }
    }
}

impl<S: WriteStorage, H: HistoryMode> DynTracer<S, SimpleMemory<H>> for TracerDispatcher<S, H> {
    #[inline(always)]
    fn before_decoding(&mut self, _state: VmLocalStateData<'_>, _memory: &SimpleMemory<H>) {
        for tracer in self.tracers.iter_mut() {
            tracer.before_decoding(_state, _memory);
        }
    }

    #[inline(always)]
    fn after_decoding(
        &mut self,
        _state: VmLocalStateData<'_>,
        _data: AfterDecodingData,
        _memory: &SimpleMemory<H>,
    ) {
        for tracer in self.tracers.iter_mut() {
            tracer.after_decoding(_state, _data, _memory);
        }
    }

    #[inline(always)]
    fn before_execution(
        &mut self,
        _state: VmLocalStateData<'_>,
        _data: BeforeExecutionData,
        _memory: &SimpleMemory<H>,
        _storage: StoragePtr<S>,
    ) {
        for tracer in self.tracers.iter_mut() {
            tracer.before_execution(_state, _data, _memory, _storage.clone());
        }
    }

    #[inline(always)]
    fn after_execution(
        &mut self,
        _state: VmLocalStateData<'_>,
        _data: AfterExecutionData,
        _memory: &SimpleMemory<H>,
        _storage: StoragePtr<S>,
    ) {
        for tracer in self.tracers.iter_mut() {
            tracer.after_execution(_state, _data, _memory, _storage.clone());
        }
    }
}

impl<S: WriteStorage, H: HistoryMode> VmTracer<S, H> for TracerDispatcher<S, H> {
    fn initialize_tracer(&mut self, _state: &mut ZkSyncVmState<S, H>) {
        for tracer in self.tracers.iter_mut() {
            tracer.initialize_tracer(_state);
        }
    }

    /// Run after each vm execution cycle
    #[inline(always)]
    fn finish_cycle(
        &mut self,
        _state: &mut ZkSyncVmState<S, H>,
        _bootloader_state: &mut BootloaderState,
    ) -> TracerExecutionStatus {
        let mut result = TracerExecutionStatus::Continue;
        for tracer in self.tracers.iter_mut() {
            result = result.stricter(&tracer.finish_cycle(_state, _bootloader_state));
        }
        result
    }

    /// Run after the vm execution
    fn after_vm_execution(
        &mut self,
        _state: &mut ZkSyncVmState<S, H>,
        _bootloader_state: &BootloaderState,
        _stop_reason: VmExecutionStopReason,
    ) {
        for tracer in self.tracers.iter_mut() {
            tracer.after_vm_execution(_state, _bootloader_state, _stop_reason.clone());
        }
    }
}<|MERGE_RESOLUTION|>--- conflicted
+++ resolved
@@ -1,20 +1,11 @@
-<<<<<<< HEAD
-use crate::interface::dyn_tracers::vm_1_4_1::DynTracer;
-use crate::interface::tracer::{TracerExecutionStatus, VmExecutionStopReason};
-use crate::vm_latest::{
-    BootloaderState, HistoryMode, SimpleMemory, TracerPointer, VmTracer, ZkSyncVmState,
-};
 use zk_evm_1_4_1::tracing::{
-=======
-use zk_evm_1_4_0::tracing::{
->>>>>>> 6c5dbb8b
     AfterDecodingData, AfterExecutionData, BeforeExecutionData, VmLocalStateData,
 };
 use zksync_state::{StoragePtr, WriteStorage};
 
 use crate::{
     interface::{
-        dyn_tracers::vm_1_4_0::DynTracer,
+        dyn_tracers::vm_1_4_1::DynTracer,
         tracer::{TracerExecutionStatus, VmExecutionStopReason},
     },
     vm_latest::{
