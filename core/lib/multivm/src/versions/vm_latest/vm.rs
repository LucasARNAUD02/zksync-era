<<<<<<< HEAD
use crate::glue::GlueInto;
use crate::HistoryMode;
=======
>>>>>>> 6c5dbb8b
use zksync_state::{StoragePtr, WriteStorage};
use zksync_types::{
    event::extract_l2tol1logs_from_l1_messenger,
    l2_to_l1_log::{SystemL2ToL1Log, UserL2ToL1Log},
    Transaction,
};
use zksync_utils::bytecode::CompressedBytecodeInfo;

use crate::{
    interface::{
        BootloaderMemory, BytecodeCompressionError, CurrentExecutionState, L1BatchEnv, L2BlockEnv,
        SystemEnv, VmExecutionMode, VmExecutionResultAndLogs, VmInterface,
        VmInterfaceHistoryEnabled, VmMemoryMetrics,
    },
    vm_latest::{
        bootloader_state::BootloaderState,
        old_vm::{events::merge_events, history_recorder::HistoryEnabled},
        tracers::dispatcher::TracerDispatcher,
        types::internals::{new_vm_state, VmSnapshot, ZkSyncVmState},
    },
    HistoryMode,
};

/// Main entry point for Virtual Machine integration.
/// The instance should process only one l1 batch
#[derive(Debug)]
pub struct Vm<S: WriteStorage, H: HistoryMode> {
    pub(crate) bootloader_state: BootloaderState,
    // Current state and oracles of virtual machine
    pub(crate) state: ZkSyncVmState<S, H::VmBoojumIntegration>,
    pub(crate) storage: StoragePtr<S>,
    pub(crate) system_env: SystemEnv,
    pub(crate) batch_env: L1BatchEnv,
    // Snapshots for the current run
    pub(crate) snapshots: Vec<VmSnapshot>,
    _phantom: std::marker::PhantomData<H>,
}

impl<S: WriteStorage, H: HistoryMode> VmInterface<S, H> for Vm<S, H> {
    type TracerDispatcher = TracerDispatcher<S, H::VmBoojumIntegration>;

    fn new(batch_env: L1BatchEnv, system_env: SystemEnv, storage: StoragePtr<S>) -> Self {
        let (state, bootloader_state) = new_vm_state(storage.clone(), &system_env, &batch_env);
        Self {
            bootloader_state,
            state,
            storage,
            system_env,
            batch_env,
            snapshots: vec![],
            _phantom: Default::default(),
        }
    }

    /// Push tx into memory for the future execution
    fn push_transaction(&mut self, tx: Transaction) {
        self.push_transaction_with_compression(tx, true);
    }

    /// Execute VM with custom tracers.
    fn inspect(
        &mut self,
        tracer: Self::TracerDispatcher,
        execution_mode: VmExecutionMode,
    ) -> VmExecutionResultAndLogs {
        self.inspect_inner(tracer, execution_mode)
    }

    /// Get current state of bootloader memory.
    fn get_bootloader_memory(&self) -> BootloaderMemory {
        self.bootloader_state.bootloader_memory()
    }

    /// Get compressed bytecodes of the last executed transaction
    fn get_last_tx_compressed_bytecodes(&self) -> Vec<CompressedBytecodeInfo> {
        self.bootloader_state.get_last_tx_compressed_bytecodes()
    }

    fn start_new_l2_block(&mut self, l2_block_env: L2BlockEnv) {
        self.bootloader_state.start_new_l2_block(l2_block_env);
    }

    /// Get current state of virtual machine.
    /// This method should be used only after the batch execution.
    /// Otherwise it can panic.
    fn get_current_execution_state(&self) -> CurrentExecutionState {
        let (deduplicated_events_logs, raw_events, l1_messages) = self.state.event_sink.flatten();
        let events: Vec<_> = merge_events(raw_events)
            .into_iter()
            .map(|e| e.into_vm_event(self.batch_env.number))
            .collect();

        let user_l2_to_l1_logs = extract_l2tol1logs_from_l1_messenger(&events);
        let system_logs = l1_messages
            .into_iter()
            .map(|log| SystemL2ToL1Log(log.into()))
            .collect();
        let total_log_queries = self.state.event_sink.get_log_queries()
            + self
                .state
                .precompiles_processor
                .get_timestamp_history()
                .len()
            + self.state.storage.get_final_log_queries().len();

        CurrentExecutionState {
            events,
            storage_log_queries: self.state.storage.get_final_log_queries(),
            used_contract_hashes: self.get_used_contracts(),
            user_l2_to_l1_logs: user_l2_to_l1_logs
                .into_iter()
                .map(|log| UserL2ToL1Log(log.into()))
                .collect(),
            system_logs,
            total_log_queries,
            cycles_used: self.state.local_state.monotonic_cycle_counter,
            deduplicated_events_logs: deduplicated_events_logs
                .into_iter()
                .map(GlueInto::glue_into)
                .collect(),
            storage_refunds: self.state.storage.returned_refunds.inner().clone(),
        }
    }

    /// Execute transaction with optional bytecode compression.

    /// Inspect transaction with optional bytecode compression.
    fn inspect_transaction_with_bytecode_compression(
        &mut self,
        tracer: Self::TracerDispatcher,
        tx: Transaction,
        with_compression: bool,
    ) -> Result<VmExecutionResultAndLogs, BytecodeCompressionError> {
        self.push_transaction_with_compression(tx, with_compression);
        let result = self.inspect_inner(tracer, VmExecutionMode::OneTx);
        if self.has_unpublished_bytecodes() {
            Err(BytecodeCompressionError::BytecodeCompressionFailed)
        } else {
            Ok(result)
        }
    }

    fn record_vm_memory_metrics(&self) -> VmMemoryMetrics {
        self.record_vm_memory_metrics_inner()
    }
}

/// Methods of vm, which required some history manipulations
impl<S: WriteStorage> VmInterfaceHistoryEnabled<S> for Vm<S, HistoryEnabled> {
    /// Create snapshot of current vm state and push it into the memory
    fn make_snapshot(&mut self) {
        self.make_snapshot_inner()
    }

    /// Rollback vm state to the latest snapshot and destroy the snapshot
    fn rollback_to_the_latest_snapshot(&mut self) {
        let snapshot = self
            .snapshots
            .pop()
            .expect("Snapshot should be created before rolling it back");
        self.rollback_to_snapshot(snapshot);
    }

    /// Pop the latest snapshot from the memory and destroy it
    fn pop_snapshot_no_rollback(&mut self) {
        self.snapshots
            .pop()
            .expect("Snapshot should be created before rolling it back");
    }
}<|MERGE_RESOLUTION|>--- conflicted
+++ resolved
@@ -1,8 +1,3 @@
-<<<<<<< HEAD
-use crate::glue::GlueInto;
-use crate::HistoryMode;
-=======
->>>>>>> 6c5dbb8b
 use zksync_state::{StoragePtr, WriteStorage};
 use zksync_types::{
     event::extract_l2tol1logs_from_l1_messenger,
@@ -12,6 +7,7 @@
 use zksync_utils::bytecode::CompressedBytecodeInfo;
 
 use crate::{
+    glue::GlueInto,
     interface::{
         BootloaderMemory, BytecodeCompressionError, CurrentExecutionState, L1BatchEnv, L2BlockEnv,
         SystemEnv, VmExecutionMode, VmExecutionResultAndLogs, VmInterface,
