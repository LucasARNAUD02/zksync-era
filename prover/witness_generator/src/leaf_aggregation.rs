--- conflicted
+++ resolved
@@ -282,20 +282,16 @@
     blob_urls: BlobUrls,
     circuit_id: u8,
 ) {
-<<<<<<< HEAD
+    tracing::info!(
+        "Updating database for job_id {}, block {} with circuit id {}",
+        job_id,
+        block_number.0,
+        circuit_id,
+    );
     let mut prover_connection = prover_connection_pool
         .access_storage::<ProverStorageProcessor>()
         .await
         .unwrap();
-=======
-    tracing::info!(
-        "Updating database for job_id {}, block {} with circuit id {}",
-        job_id,
-        block_number.0,
-        circuit_id,
-    );
-    let mut prover_connection = prover_connection_pool.access_storage().await.unwrap();
->>>>>>> c5943230
     let mut transaction = prover_connection.start_transaction().await.unwrap();
     let number_of_dependent_jobs = blob_urls.circuit_ids_and_urls.len();
     let protocol_version_id = transaction
